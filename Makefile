--- conflicted
+++ resolved
@@ -160,74 +160,8 @@
 			echo "✅ $$step completed"; \
 		done; \
 		echo ""; \
-<<<<<<< HEAD
 			echo "==> Dev environment bootstrap complete"; \
 			python3 scripts/print_dev_summary.py || true
-=======
-		echo "==> Dev environment bootstrap complete"; \
-	python3 - <<-'PY' || true
-	from pathlib import Path
-
-	def parse_yaml(lines):
-	    root = {}
-	    stack = [(-1, root)]
-	    for raw_line in lines:
-	        if not raw_line.strip() or raw_line.lstrip().startswith('#'):
-	            continue
-	        indent = len(raw_line) - len(raw_line.lstrip(' '))
-	        line = raw_line.strip()
-	        key, _, value = line.partition(':')
-	        value = value.strip()
-	        while stack and indent <= stack[-1][0]:
-	            stack.pop()
-	        parent = stack[-1][1]
-	        if value == '':
-	            node = {}
-	            parent[key] = node
-	            stack.append((indent, node))
-	            continue
-	        if value in ('[]', '{}'):
-	            parsed = [] if value == '[]' else {}
-	        else:
-	            if (value.startswith('"') and value.endswith('"')) or (value.startswith("'") and value.endswith("'")):
-	                value = value[1:-1]
-	            parsed = value
-	        parent[key] = parsed
-	    return root
-
-	config_path = Path('deploy/values/dev.yaml')
-	try:
-	    config = parse_yaml(config_path.read_text().splitlines())
-	except FileNotFoundError:
-	    raise SystemExit
-
-	ingress = config.get('ingress', {})
-	host = ingress.get('host')
-
-	secrets = config.get('secrets', {}).get('data', {})
-	postgres = config.get('postgres', {})
-	grafana = config.get('observability', {}).get('grafana', {})
-
-	if host:
-	    print(f"Ingress URL: http://{host}:18080")
-
-	if postgres.get('username') and postgres.get('password'):
-	    print(f"Postgres credentials: {postgres['username']}/{postgres['password']}")
-
-	smtp_url = secrets.get('SMTP_URL')
-	if smtp_url:
-	    print(f"SMTP URL: {smtp_url}")
-
-	jwt_secret = secrets.get('JWT_SECRET')
-	if jwt_secret:
-	    print(f"JWT secret: {jwt_secret}")
-
-	grafana_user = grafana.get('adminUser')
-	grafana_pass = grafana.get('adminPassword')
-	if grafana_user and grafana_pass:
-	    print(f"Grafana credentials: {grafana_user}/{grafana_pass}")
-	PY
->>>>>>> 9b6b91b3
 			echo ""
 
 dash-grafana:
